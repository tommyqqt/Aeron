/*
 * Copyright 2014 Real Logic Ltd.
 *
 * Licensed under the Apache License, Version 2.0 (the "License");
 * you may not use this file except in compliance with the License.
 * You may obtain a copy of the License at
 *
 * http://www.apache.org/licenses/LICENSE-2.0
 *
 * Unless required by applicable law or agreed to in writing, software
 * distributed under the License is distributed on an "AS IS" BASIS,
 * WITHOUT WARRANTIES OR CONDITIONS OF ANY KIND, either express or implied.
 * See the License for the specific language governing permissions and
 * limitations under the License.
 */
package uk.co.real_logic.aeron;

import uk.co.real_logic.aeron.conductor.ClientConductor;
import uk.co.real_logic.aeron.util.concurrent.AtomicBuffer;
import uk.co.real_logic.aeron.util.concurrent.logbuffer.LogAppender;
import uk.co.real_logic.aeron.util.protocol.DataHeaderFlyweight;
import uk.co.real_logic.aeron.util.status.LimitBarrier;

import java.util.concurrent.atomic.AtomicLong;

import static uk.co.real_logic.aeron.util.BufferRotationDescriptor.CLEAN_WINDOW;
import static uk.co.real_logic.aeron.util.BufferRotationDescriptor.rotateId;
import static uk.co.real_logic.aeron.util.concurrent.logbuffer.LogAppender.AppendStatus;
import static uk.co.real_logic.aeron.util.concurrent.logbuffer.LogAppender.AppendStatus.SUCCESS;
import static uk.co.real_logic.aeron.util.concurrent.logbuffer.LogAppender.AppendStatus.TRIPPED;

/**
 * Publication end of a channel for publishing messages to subscribers.
 *
 * Publication instances are threadsafe and can be shared between publishers.
 */
public class Publication
{
    public static final long NO_DIRTY_TERM = -1L;

    private final ClientConductor conductor;

    private final String destination;
    private final long channelId;
    private final long sessionId;
    private final LogAppender[] logAppenders;
    private final AtomicBuffer[] headers;
    private final LimitBarrier limit;
    private final AtomicLong currentTermId;
    private final DataHeaderFlyweight dataHeaderFlyweight = new DataHeaderFlyweight();

    private volatile long dirtyTermId = NO_DIRTY_TERM;

    private int refCount = 0;
    private int currentBufferIndex = 0;


    public Publication(final ClientConductor conductor,
                       final String destination,
                       final long channelId,
                       final long sessionId,
                       final long initialTermId,
                       final AtomicBuffer[] headers,
                       final LogAppender[] logAppenders,
                       final LimitBarrier limit)
    {
        this.conductor = conductor;
<<<<<<< HEAD
        this.headers = headers;

        currentTermId = new AtomicLong(initialTermId);
=======
        this.destination = destination;
        this.channelId = channelId;
>>>>>>> dfb475d4
        this.sessionId = sessionId;
        this.currentTermId = new AtomicLong(initialTermId);
        this.logAppenders = logAppenders;
        this.limit = limit;
    }

    public String destination()
    {
        return destination;
    }

    public long channelId()
    {
        return channelId;
    }

    /**
     * Non-blocking publish of a buffer containing a message.
     *
     * @param buffer containing message.
     * @return true if buffer is sent otherwise false.
     */
    public boolean offer(final AtomicBuffer buffer)
    {
        return offer(buffer, 0, buffer.capacity());
    }

    /**
     * Non-blocking publish of a partial buffer containing a message.
     *
     * @param buffer containing message.
     * @param offset offset in the buffer at which the encoded message begins.
     * @param length in bytes of the encoded message.
     * @return true if the message can be published otherwise false.
     */
    public boolean offer(final AtomicBuffer buffer, final int offset, final int length)
    {
        final LogAppender logAppender = logAppenders[currentBufferIndex];
        if (isPausedDueToFlowControl(logAppender, length))
        {
            return false;
        }

        final AppendStatus status = logAppender.append(buffer, offset, length);

        if (status == TRIPPED)
        {
            currentBufferIndex = rotateId(currentBufferIndex);
            final long currentTermId = this.currentTermId.get();
            final long newTermId = currentTermId + 1;
            this.currentTermId.lazySet(newTermId);

            dataHeaderFlyweight.wrap(headers[currentBufferIndex], 0);
            dataHeaderFlyweight.termId(newTermId);

            requestTermClean(currentTermId);

            return offer(buffer, offset, length);
        }

        return status == SUCCESS;
    }

    private boolean isPausedDueToFlowControl(final LogAppender logAppender, final int length)
    {
        int requiredPosition = logAppender.tailVolatile() + length;
        return limit.limit() < requiredPosition;
    }

    /**
     * Release this reference to the {@link Publication}. If all references are released then the associated
     * buffers can be released.
     */
    public void release()
    {
        synchronized (conductor)
        {
            if (--refCount == 0)
            {
                conductor.releasePublication(this);
            }
        }
    }

    /**
     * Accessed by the client conductor.
     */
    public void incRef()
    {
        synchronized (conductor)
        {
            ++refCount;
        }
    }

    private void requestTermClean(final long currentTermId)
    {
        dirtyTermId = currentTermId + CLEAN_WINDOW;
    }

    public long sessionId()
    {
        return sessionId;
    }

    public long dirtyTermId()
    {
        return dirtyTermId;
    }

    public void resetDirtyTermId()
    {
        dirtyTermId = NO_DIRTY_TERM;
    }

    protected boolean hasTerm(final long sessionId)
    {
        // TODO: remove this one ClientConductor.onNewBuffers has been refactored
        return currentTermId.get() != UNKNOWN_TERM_ID;
    }

}<|MERGE_RESOLUTION|>--- conflicted
+++ resolved
@@ -23,8 +23,7 @@
 
 import java.util.concurrent.atomic.AtomicLong;
 
-import static uk.co.real_logic.aeron.util.BufferRotationDescriptor.CLEAN_WINDOW;
-import static uk.co.real_logic.aeron.util.BufferRotationDescriptor.rotateId;
+import static uk.co.real_logic.aeron.util.BufferRotationDescriptor.*;
 import static uk.co.real_logic.aeron.util.concurrent.logbuffer.LogAppender.AppendStatus;
 import static uk.co.real_logic.aeron.util.concurrent.logbuffer.LogAppender.AppendStatus.SUCCESS;
 import static uk.co.real_logic.aeron.util.concurrent.logbuffer.LogAppender.AppendStatus.TRIPPED;
@@ -65,14 +64,10 @@
                        final LimitBarrier limit)
     {
         this.conductor = conductor;
-<<<<<<< HEAD
         this.headers = headers;
 
-        currentTermId = new AtomicLong(initialTermId);
-=======
         this.destination = destination;
         this.channelId = channelId;
->>>>>>> dfb475d4
         this.sessionId = sessionId;
         this.currentTermId = new AtomicLong(initialTermId);
         this.logAppenders = logAppenders;
